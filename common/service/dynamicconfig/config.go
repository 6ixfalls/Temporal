// The MIT License
//
// Copyright (c) 2020 Temporal Technologies Inc.  All rights reserved.
//
// Copyright (c) 2020 Uber Technologies, Inc.
//
// Permission is hereby granted, free of charge, to any person obtaining a copy
// of this software and associated documentation files (the "Software"), to deal
// in the Software without restriction, including without limitation the rights
// to use, copy, modify, merge, publish, distribute, sublicense, and/or sell
// copies of the Software, and to permit persons to whom the Software is
// furnished to do so, subject to the following conditions:
//
// The above copyright notice and this permission notice shall be included in
// all copies or substantial portions of the Software.
//
// THE SOFTWARE IS PROVIDED "AS IS", WITHOUT WARRANTY OF ANY KIND, EXPRESS OR
// IMPLIED, INCLUDING BUT NOT LIMITED TO THE WARRANTIES OF MERCHANTABILITY,
// FITNESS FOR A PARTICULAR PURPOSE AND NONINFRINGEMENT. IN NO EVENT SHALL THE
// AUTHORS OR COPYRIGHT HOLDERS BE LIABLE FOR ANY CLAIM, DAMAGES OR OTHER
// LIABILITY, WHETHER IN AN ACTION OF CONTRACT, TORT OR OTHERWISE, ARISING FROM,
// OUT OF OR IN CONNECTION WITH THE SOFTWARE OR THE USE OR OTHER DEALINGS IN
// THE SOFTWARE.

package dynamicconfig

import (
	"reflect"
	"sync"
	"sync/atomic"
	"time"

	enumspb "go.temporal.io/temporal-proto/enums/v1"

	"github.com/temporalio/temporal/common/log"
	"github.com/temporalio/temporal/common/log/tag"
)

const (
	errCountLogThreshold = 1000
)

// NewCollection creates a new collection
func NewCollection(client Client, logger log.Logger) *Collection {
	return &Collection{
		client:   client,
		logger:   logger,
		keys:     &sync.Map{},
		errCount: -1,
	}
}

// Collection wraps dynamic config client with a closure so that across the code, the config values
// can be directly accessed by calling the function without propagating the client everywhere in
// code
type Collection struct {
	client   Client
	logger   log.Logger
	keys     *sync.Map // map of config Key to strongly typed value
	errCount int64
}

func (c *Collection) logError(key Key, err error) {
	errCount := atomic.AddInt64(&c.errCount, 1)
	if errCount%errCountLogThreshold == 0 {
		// log only every 'x' errors to reduce mem allocs and to avoid log noise
		c.logger.Debug("Failed to fetch key from dynamic config", tag.Key(key.String()), tag.Error(err))
	}
}

func (c *Collection) logValue(
	key Key,
	value, defaultValue interface{},
	cmpValueEquals func(interface{}, interface{}) bool,
) {
	loadedValue, loaded := c.keys.LoadOrStore(key, value)
	if !loaded || !cmpValueEquals(loadedValue, value) {
		c.logger.Info("Get dynamic config",
			tag.Name(key.String()), tag.Value(value), tag.DefaultValue(defaultValue))
	}
}

// PropertyFn is a wrapper to get property from dynamic config
type PropertyFn func() interface{}

// IntPropertyFn is a wrapper to get int property from dynamic config
type IntPropertyFn func(opts ...FilterOption) int

// IntPropertyFnWithNamespaceFilter is a wrapper to get int property from dynamic config with namespace as filter
type IntPropertyFnWithNamespaceFilter func(namespace string) int

// IntPropertyFnWithTaskListInfoFilters is a wrapper to get int property from dynamic config with three filters: namespace, taskList, taskType
type IntPropertyFnWithTaskListInfoFilters func(namespace string, taskList string, taskType enumspb.TaskListType) int

// IntPropertyFnWithShardIDFilter is a wrapper to get int property from dynamic config with shardID as filter
type IntPropertyFnWithShardIDFilter func(shardID int) int

// FloatPropertyFn is a wrapper to get float property from dynamic config
type FloatPropertyFn func(opts ...FilterOption) float64

// FloatPropertyFnWithShardIDFilter is a wrapper to get float property from dynamic config with shardID as filter
type FloatPropertyFnWithShardIDFilter func(shardID int) float64

// DurationPropertyFn is a wrapper to get duration property from dynamic config
type DurationPropertyFn func(opts ...FilterOption) time.Duration

// DurationPropertyFnWithNamespaceFilter is a wrapper to get duration property from dynamic config with namespace as filter
type DurationPropertyFnWithNamespaceFilter func(namespace string) time.Duration

<<<<<<< HEAD
// DurationPropertyFnWithNamespaceIDFilter is a wrapper to get duration property from dynamic config with namespaceID as filter
type DurationPropertyFnWithNamespaceIDFilter func(namespaceID string) time.Duration

// DurationPropertyFnWithTaskListInfoFilters is a wrapper to get duration property from dynamic config  with three filters: namespace, taskList, taskType
type DurationPropertyFnWithTaskListInfoFilters func(namespace string, taskList string, taskType enumspb.TaskListType) time.Duration
=======
// DurationPropertyFnWithDomainIDFilter is a wrapper to get duration property from dynamic config with domainID as filter
type DurationPropertyFnWithDomainIDFilter func(domainID string) time.Duration

// DurationPropertyFnWithTaskListInfoFilters is a wrapper to get duration property from dynamic config  with three filters: domain, taskList, taskType
type DurationPropertyFnWithTaskListInfoFilters func(domain string, taskList string, taskType int) time.Duration
>>>>>>> a8af61ba

// DurationPropertyFnWithShardIDFilter is a wrapper to get duration property from dynamic config with shardID as filter
type DurationPropertyFnWithShardIDFilter func(shardID int) time.Duration

// BoolPropertyFn is a wrapper to get bool property from dynamic config
type BoolPropertyFn func(opts ...FilterOption) bool

// StringPropertyFn is a wrapper to get string property from dynamic config
type StringPropertyFn func(opts ...FilterOption) string

// MapPropertyFn is a wrapper to get map property from dynamic config
type MapPropertyFn func(opts ...FilterOption) map[string]interface{}

// StringPropertyFnWithNamespaceFilter is a wrapper to get string property from dynamic config
type StringPropertyFnWithNamespaceFilter func(namespace string) string

<<<<<<< HEAD
// BoolPropertyFnWithNamespaceFilter is a wrapper to get string property from dynamic config
type BoolPropertyFnWithNamespaceFilter func(namespace string) bool

// BoolPropertyFnWithTaskListInfoFilters is a wrapper to get bool property from dynamic config with three filters: namespace, taskList, taskType
type BoolPropertyFnWithTaskListInfoFilters func(namespace string, taskList string, taskType enumspb.TaskListType) bool
=======
// BoolPropertyFnWithDomainFilter is a wrapper to get bool property from dynamic config
type BoolPropertyFnWithDomainFilter func(domain string) bool

// BoolPropertyFnWithDomainIDFilter is a wrapper to get bool property from dynamic config
type BoolPropertyFnWithDomainIDFilter func(id string) bool

// BoolPropertyFnWithTaskListInfoFilters is a wrapper to get bool property from dynamic config with three filters: domain, taskList, taskType
type BoolPropertyFnWithTaskListInfoFilters func(domain string, taskList string, taskType int) bool
>>>>>>> a8af61ba

// GetProperty gets a interface property and returns defaultValue if property is not found
func (c *Collection) GetProperty(key Key, defaultValue interface{}) PropertyFn {
	return func() interface{} {
		val, err := c.client.GetValue(key, defaultValue)
		if err != nil {
			c.logError(key, err)
		}
		c.logValue(key, val, defaultValue, reflect.DeepEqual)
		return val
	}
}

func getFilterMap(opts ...FilterOption) map[Filter]interface{} {
	l := len(opts)
	m := make(map[Filter]interface{}, l)
	for _, opt := range opts {
		opt(m)
	}
	return m
}

// GetIntProperty gets property and asserts that it's an integer
func (c *Collection) GetIntProperty(key Key, defaultValue int) IntPropertyFn {
	return func(opts ...FilterOption) int {
		val, err := c.client.GetIntValue(key, getFilterMap(opts...), defaultValue)
		if err != nil {
			c.logError(key, err)
		}
		c.logValue(key, val, defaultValue, intCompareEquals)
		return val
	}
}

// GetIntPropertyFilteredByNamespace gets property with namespace filter and asserts that it's an integer
func (c *Collection) GetIntPropertyFilteredByNamespace(key Key, defaultValue int) IntPropertyFnWithNamespaceFilter {
	return func(namespace string) int {
		val, err := c.client.GetIntValue(key, getFilterMap(NamespaceFilter(namespace)), defaultValue)
		if err != nil {
			c.logError(key, err)
		}
		c.logValue(key, val, defaultValue, intCompareEquals)
		return val
	}
}

// GetIntPropertyFilteredByTaskListInfo gets property with taskListInfo as filters and asserts that it's an integer
func (c *Collection) GetIntPropertyFilteredByTaskListInfo(key Key, defaultValue int) IntPropertyFnWithTaskListInfoFilters {
	return func(namespace string, taskList string, taskType enumspb.TaskListType) int {
		val, err := c.client.GetIntValue(
			key,
			getFilterMap(NamespaceFilter(namespace), TaskListFilter(taskList), TaskTypeFilter(taskType)),
			defaultValue,
		)
		if err != nil {
			c.logError(key, err)
		}
		c.logValue(key, val, defaultValue, intCompareEquals)
		return val
	}
}

// GetIntPropertyFilteredByShardID gets property with shardID as filter and asserts that it's an integer
func (c *Collection) GetIntPropertyFilteredByShardID(key Key, defaultValue int) IntPropertyFnWithShardIDFilter {
	return func(shardID int) int {
		val, err := c.client.GetIntValue(
			key,
			getFilterMap(ShardIDFilter(shardID)),
			defaultValue,
		)
		if err != nil {
			c.logError(key, err)
		}
		c.logValue(key, val, defaultValue, intCompareEquals)
		return val
	}
}

// GetFloat64Property gets property and asserts that it's a float64
func (c *Collection) GetFloat64Property(key Key, defaultValue float64) FloatPropertyFn {
	return func(opts ...FilterOption) float64 {
		val, err := c.client.GetFloatValue(key, getFilterMap(opts...), defaultValue)
		if err != nil {
			c.logError(key, err)
		}
		c.logValue(key, val, defaultValue, float64CompareEquals)
		return val
	}
}

// GetFloat64PropertyFilteredByShardID gets property with shardID filter and asserts that it's a float64
func (c *Collection) GetFloat64PropertyFilteredByShardID(key Key, defaultValue float64) FloatPropertyFnWithShardIDFilter {
	return func(shardID int) float64 {
		val, err := c.client.GetFloatValue(
			key,
			getFilterMap(ShardIDFilter(shardID)),
			defaultValue,
		)
		if err != nil {
			c.logError(key, err)
		}
		c.logValue(key, val, defaultValue, float64CompareEquals)
		return val
	}
}

// GetDurationProperty gets property and asserts that it's a duration
func (c *Collection) GetDurationProperty(key Key, defaultValue time.Duration) DurationPropertyFn {
	return func(opts ...FilterOption) time.Duration {
		val, err := c.client.GetDurationValue(key, getFilterMap(opts...), defaultValue)
		if err != nil {
			c.logError(key, err)
		}
		c.logValue(key, val, defaultValue, durationCompareEquals)
		return val
	}
}

// GetDurationPropertyFilteredByNamespace gets property with namespace filter and asserts that it's a duration
func (c *Collection) GetDurationPropertyFilteredByNamespace(key Key, defaultValue time.Duration) DurationPropertyFnWithNamespaceFilter {
	return func(namespace string) time.Duration {
		val, err := c.client.GetDurationValue(key, getFilterMap(NamespaceFilter(namespace)), defaultValue)
		if err != nil {
			c.logError(key, err)
		}
		c.logValue(key, val, defaultValue, durationCompareEquals)
		return val
	}
}

// GetDurationPropertyFilteredByNamespaceID gets property with namespaceID filter and asserts that it's a duration
func (c *Collection) GetDurationPropertyFilteredByNamespaceID(key Key, defaultValue time.Duration) DurationPropertyFnWithNamespaceIDFilter {
	return func(namespaceID string) time.Duration {
		val, err := c.client.GetDurationValue(key, getFilterMap(NamespaceIDFilter(namespaceID)), defaultValue)
		if err != nil {
			c.logError(key, err)
		}
		c.logValue(key, val, defaultValue, durationCompareEquals)
		return val
	}
}

// GetDurationPropertyFilteredByDomainID gets property with domainID filter and asserts that it's a duration
func (c *Collection) GetDurationPropertyFilteredByDomainID(key Key, defaultValue time.Duration) DurationPropertyFnWithDomainIDFilter {
	return func(domainID string) time.Duration {
		val, err := c.client.GetDurationValue(key, getFilterMap(DomainIDFilter(domainID)), defaultValue)
		if err != nil {
			c.logError(key, err)
		}
		c.logValue(key, val, defaultValue, durationCompareEquals)
		return val
	}
}

// GetDurationPropertyFilteredByTaskListInfo gets property with taskListInfo as filters and asserts that it's a duration
func (c *Collection) GetDurationPropertyFilteredByTaskListInfo(key Key, defaultValue time.Duration) DurationPropertyFnWithTaskListInfoFilters {
	return func(namespace string, taskList string, taskType enumspb.TaskListType) time.Duration {
		val, err := c.client.GetDurationValue(
			key,
			getFilterMap(NamespaceFilter(namespace), TaskListFilter(taskList), TaskTypeFilter(taskType)),
			defaultValue,
		)
		if err != nil {
			c.logError(key, err)
		}
		c.logValue(key, val, defaultValue, durationCompareEquals)
		return val
	}
}

// GetDurationPropertyFilteredByShardID gets property with shardID id as filter and asserts that it's a duration
func (c *Collection) GetDurationPropertyFilteredByShardID(key Key, defaultValue time.Duration) DurationPropertyFnWithShardIDFilter {
	return func(shardID int) time.Duration {
		val, err := c.client.GetDurationValue(
			key,
			getFilterMap(ShardIDFilter(shardID)),
			defaultValue,
		)
		if err != nil {
			c.logError(key, err)
		}
		c.logValue(key, val, defaultValue, durationCompareEquals)
		return val
	}
}

// GetBoolProperty gets property and asserts that it's an bool
func (c *Collection) GetBoolProperty(key Key, defaultValue bool) BoolPropertyFn {
	return func(opts ...FilterOption) bool {
		val, err := c.client.GetBoolValue(key, getFilterMap(opts...), defaultValue)
		if err != nil {
			c.logError(key, err)
		}
		c.logValue(key, val, defaultValue, boolCompareEquals)
		return val
	}
}

// GetStringProperty gets property and asserts that it's an string
func (c *Collection) GetStringProperty(key Key, defaultValue string) StringPropertyFn {
	return func(opts ...FilterOption) string {
		val, err := c.client.GetStringValue(key, getFilterMap(opts...), defaultValue)
		if err != nil {
			c.logError(key, err)
		}
		c.logValue(key, val, defaultValue, stringCompareEquals)
		return val
	}
}

// GetMapProperty gets property and asserts that it's a map
func (c *Collection) GetMapProperty(key Key, defaultValue map[string]interface{}) MapPropertyFn {
	return func(opts ...FilterOption) map[string]interface{} {
		val, err := c.client.GetMapValue(key, getFilterMap(opts...), defaultValue)
		if err != nil {
			c.logError(key, err)
		}
		c.logValue(key, val, defaultValue, reflect.DeepEqual)
		return val
	}
}

// GetStringPropertyFnWithNamespaceFilter gets property with namespace filter and asserts that its namespace
func (c *Collection) GetStringPropertyFnWithNamespaceFilter(key Key, defaultValue string) StringPropertyFnWithNamespaceFilter {
	return func(namespace string) string {
		val, err := c.client.GetStringValue(key, getFilterMap(NamespaceFilter(namespace)), defaultValue)
		if err != nil {
			c.logError(key, err)
		}
		c.logValue(key, val, defaultValue, stringCompareEquals)
		return val
	}
}

// GetBoolPropertyFnWithNamespaceFilter gets property with namespace filter and asserts that its namespace
func (c *Collection) GetBoolPropertyFnWithNamespaceFilter(key Key, defaultValue bool) BoolPropertyFnWithNamespaceFilter {
	return func(namespace string) bool {
		val, err := c.client.GetBoolValue(key, getFilterMap(NamespaceFilter(namespace)), defaultValue)
		if err != nil {
			c.logError(key, err)
		}
		c.logValue(key, val, defaultValue, boolCompareEquals)
		return val
	}
}

// GetBoolPropertyFnWithDomainIDFilter gets property with domainID filter and asserts that it's a bool
func (c *Collection) GetBoolPropertyFnWithDomainIDFilter(key Key, defaultValue bool) BoolPropertyFnWithDomainIDFilter {
	return func(id string) bool {
		val, err := c.client.GetBoolValue(key, getFilterMap(DomainIDFilter(id)), defaultValue)
		if err != nil {
			c.logError(key, err)
		}
		c.logValue(key, val, defaultValue, boolCompareEquals)
		return val
	}
}

// GetBoolPropertyFilteredByTaskListInfo gets property with taskListInfo as filters and asserts that it's an bool
func (c *Collection) GetBoolPropertyFilteredByTaskListInfo(key Key, defaultValue bool) BoolPropertyFnWithTaskListInfoFilters {
	return func(namespace string, taskList string, taskType enumspb.TaskListType) bool {
		val, err := c.client.GetBoolValue(
			key,
			getFilterMap(NamespaceFilter(namespace), TaskListFilter(taskList), TaskTypeFilter(taskType)),
			defaultValue,
		)
		if err != nil {
			c.logError(key, err)
		}
		c.logValue(key, val, defaultValue, boolCompareEquals)
		return val
	}
}<|MERGE_RESOLUTION|>--- conflicted
+++ resolved
@@ -107,19 +107,11 @@
 // DurationPropertyFnWithNamespaceFilter is a wrapper to get duration property from dynamic config with namespace as filter
 type DurationPropertyFnWithNamespaceFilter func(namespace string) time.Duration
 
-<<<<<<< HEAD
 // DurationPropertyFnWithNamespaceIDFilter is a wrapper to get duration property from dynamic config with namespaceID as filter
 type DurationPropertyFnWithNamespaceIDFilter func(namespaceID string) time.Duration
 
 // DurationPropertyFnWithTaskListInfoFilters is a wrapper to get duration property from dynamic config  with three filters: namespace, taskList, taskType
 type DurationPropertyFnWithTaskListInfoFilters func(namespace string, taskList string, taskType enumspb.TaskListType) time.Duration
-=======
-// DurationPropertyFnWithDomainIDFilter is a wrapper to get duration property from dynamic config with domainID as filter
-type DurationPropertyFnWithDomainIDFilter func(domainID string) time.Duration
-
-// DurationPropertyFnWithTaskListInfoFilters is a wrapper to get duration property from dynamic config  with three filters: domain, taskList, taskType
-type DurationPropertyFnWithTaskListInfoFilters func(domain string, taskList string, taskType int) time.Duration
->>>>>>> a8af61ba
 
 // DurationPropertyFnWithShardIDFilter is a wrapper to get duration property from dynamic config with shardID as filter
 type DurationPropertyFnWithShardIDFilter func(shardID int) time.Duration
@@ -136,22 +128,14 @@
 // StringPropertyFnWithNamespaceFilter is a wrapper to get string property from dynamic config
 type StringPropertyFnWithNamespaceFilter func(namespace string) string
 
-<<<<<<< HEAD
-// BoolPropertyFnWithNamespaceFilter is a wrapper to get string property from dynamic config
+// BoolPropertyFnWithNamespaceFilter is a wrapper to get bool property from dynamic config
 type BoolPropertyFnWithNamespaceFilter func(namespace string) bool
+
+// BoolPropertyFnWithNamespaceIDFilter is a wrapper to get bool property from dynamic config
+type BoolPropertyFnWithNamespaceIDFilter func(id string) bool
 
 // BoolPropertyFnWithTaskListInfoFilters is a wrapper to get bool property from dynamic config with three filters: namespace, taskList, taskType
 type BoolPropertyFnWithTaskListInfoFilters func(namespace string, taskList string, taskType enumspb.TaskListType) bool
-=======
-// BoolPropertyFnWithDomainFilter is a wrapper to get bool property from dynamic config
-type BoolPropertyFnWithDomainFilter func(domain string) bool
-
-// BoolPropertyFnWithDomainIDFilter is a wrapper to get bool property from dynamic config
-type BoolPropertyFnWithDomainIDFilter func(id string) bool
-
-// BoolPropertyFnWithTaskListInfoFilters is a wrapper to get bool property from dynamic config with three filters: domain, taskList, taskType
-type BoolPropertyFnWithTaskListInfoFilters func(domain string, taskList string, taskType int) bool
->>>>>>> a8af61ba
 
 // GetProperty gets a interface property and returns defaultValue if property is not found
 func (c *Collection) GetProperty(key Key, defaultValue interface{}) PropertyFn {
@@ -294,18 +278,6 @@
 	}
 }
 
-// GetDurationPropertyFilteredByDomainID gets property with domainID filter and asserts that it's a duration
-func (c *Collection) GetDurationPropertyFilteredByDomainID(key Key, defaultValue time.Duration) DurationPropertyFnWithDomainIDFilter {
-	return func(domainID string) time.Duration {
-		val, err := c.client.GetDurationValue(key, getFilterMap(DomainIDFilter(domainID)), defaultValue)
-		if err != nil {
-			c.logError(key, err)
-		}
-		c.logValue(key, val, defaultValue, durationCompareEquals)
-		return val
-	}
-}
-
 // GetDurationPropertyFilteredByTaskListInfo gets property with taskListInfo as filters and asserts that it's a duration
 func (c *Collection) GetDurationPropertyFilteredByTaskListInfo(key Key, defaultValue time.Duration) DurationPropertyFnWithTaskListInfoFilters {
 	return func(namespace string, taskList string, taskType enumspb.TaskListType) time.Duration {
@@ -398,10 +370,10 @@
 	}
 }
 
-// GetBoolPropertyFnWithDomainIDFilter gets property with domainID filter and asserts that it's a bool
-func (c *Collection) GetBoolPropertyFnWithDomainIDFilter(key Key, defaultValue bool) BoolPropertyFnWithDomainIDFilter {
+// GetBoolPropertyFnWithNamespaceIDFilter gets property with namespaceID filter and asserts that it's a bool
+func (c *Collection) GetBoolPropertyFnWithNamespaceIDFilter(key Key, defaultValue bool) BoolPropertyFnWithNamespaceIDFilter {
 	return func(id string) bool {
-		val, err := c.client.GetBoolValue(key, getFilterMap(DomainIDFilter(id)), defaultValue)
+		val, err := c.client.GetBoolValue(key, getFilterMap(NamespaceIDFilter(id)), defaultValue)
 		if err != nil {
 			c.logError(key, err)
 		}
