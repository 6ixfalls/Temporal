--- conflicted
+++ resolved
@@ -30,7 +30,6 @@
 	"strings"
 	"time"
 
-<<<<<<< HEAD
 	"github.com/gogo/protobuf/types"
 	"github.com/pborman/uuid"
 	commonpb "go.temporal.io/temporal-proto/common"
@@ -43,14 +42,6 @@
 	"github.com/temporalio/temporal/common/checksum"
 	"github.com/temporalio/temporal/common/persistence/serialization"
 	"github.com/temporalio/temporal/common/primitives"
-=======
-	"github.com/pborman/uuid"
-
-	workflow "github.com/uber/cadence/.gen/go/shared"
-	"github.com/uber/cadence/common"
-	"github.com/uber/cadence/common/checksum"
-	"github.com/uber/cadence/common/codec"
->>>>>>> 651a26b2
 )
 
 // Namespace status
@@ -245,31 +236,11 @@
 		Msg string
 	}
 
-<<<<<<< HEAD
 	// ShardInfoWithFailover describes a shard
 	ShardInfoWithFailover struct {
 		*persistenceblobs.ShardInfo
 		TransferFailoverLevels map[string]TransferFailoverLevel // uuid -> TransferFailoverLevel
 		TimerFailoverLevels    map[string]TimerFailoverLevel    // uuid -> TimerFailoverLevel
-=======
-	// ShardInfo describes a shard
-	ShardInfo struct {
-		ShardID                   int                              `json:"shard_id"`
-		Owner                     string                           `json:"owner"`
-		RangeID                   int64                            `json:"range_id"`
-		StolenSinceRenew          int                              `json:"stolen_since_renew"`
-		UpdatedAt                 time.Time                        `json:"updated_at"`
-		ReplicationAckLevel       int64                            `json:"replication_ack_level"`
-		ReplicationDLQAckLevel    map[string]int64                 `json:"replication_dlq_ack_level"`
-		TransferAckLevel          int64                            `json:"transfer_ack_level"`
-		TimerAckLevel             time.Time                        `json:"timer_ack_level"`
-		ClusterTransferAckLevel   map[string]int64                 `json:"cluster_transfer_ack_level"`
-		ClusterTimerAckLevel      map[string]time.Time             `json:"cluster_timer_ack_level"`
-		TransferFailoverLevels    map[string]TransferFailoverLevel // uuid -> TransferFailoverLevel
-		TimerFailoverLevels       map[string]TimerFailoverLevel    // uuid -> TimerFailoverLevel
-		ClusterReplicationLevel   map[string]int64                 `json:"cluster_replication_level"`
-		DomainNotificationVersion int64                            `json:"domain_notification_version"`
->>>>>>> 651a26b2
 	}
 
 	// TransferFailoverLevel contains corresponding start / end level
@@ -1069,42 +1040,17 @@
 		Name string
 	}
 
-<<<<<<< HEAD
 	// GetNamespaceResponse is the response for GetNamespace
 	GetNamespaceResponse struct {
-		Namespace                   *persistenceblobs.NamespaceDetail
-		IsGlobalNamespace           bool
-		NotificationVersion         int64
+		Namespace           *persistenceblobs.NamespaceDetail
+		IsGlobalNamespace   bool
+		NotificationVersion int64
 	}
 
 	// UpdateNamespaceRequest is used to update namespace
 	UpdateNamespaceRequest struct {
-		Namespace                   *persistenceblobs.NamespaceDetail
-=======
-	// GetDomainResponse is the response for GetDomain
-	GetDomainResponse struct {
-		Info                        *DomainInfo
-		Config                      *DomainConfig
-		ReplicationConfig           *DomainReplicationConfig
-		IsGlobalDomain              bool
-		ConfigVersion               int64
-		FailoverVersion             int64
-		FailoverNotificationVersion int64
-		FailoverEndTime             *int64
-		NotificationVersion         int64
-	}
-
-	// UpdateDomainRequest is used to update domain
-	UpdateDomainRequest struct {
-		Info                        *DomainInfo
-		Config                      *DomainConfig
-		ReplicationConfig           *DomainReplicationConfig
-		ConfigVersion               int64
-		FailoverVersion             int64
-		FailoverNotificationVersion int64
-		FailoverEndTime             *int64
->>>>>>> 651a26b2
-		NotificationVersion         int64
+		Namespace           *persistenceblobs.NamespaceDetail
+		NotificationVersion int64
 	}
 
 	// DeleteNamespaceRequest is used to delete namespace entry from namespaces table
