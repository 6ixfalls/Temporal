// The MIT License
//
// Copyright (c) 2020 Temporal Technologies Inc.  All rights reserved.
//
// Copyright (c) 2020 Uber Technologies, Inc.
//
// Permission is hereby granted, free of charge, to any person obtaining a copy
// of this software and associated documentation files (the "Software"), to deal
// in the Software without restriction, including without limitation the rights
// to use, copy, modify, merge, publish, distribute, sublicense, and/or sell
// copies of the Software, and to permit persons to whom the Software is
// furnished to do so, subject to the following conditions:
//
// The above copyright notice and this permission notice shall be included in
// all copies or substantial portions of the Software.
//
// THE SOFTWARE IS PROVIDED "AS IS", WITHOUT WARRANTY OF ANY KIND, EXPRESS OR
// IMPLIED, INCLUDING BUT NOT LIMITED TO THE WARRANTIES OF MERCHANTABILITY,
// FITNESS FOR A PARTICULAR PURPOSE AND NONINFRINGEMENT. IN NO EVENT SHALL THE
// AUTHORS OR COPYRIGHT HOLDERS BE LIABLE FOR ANY CLAIM, DAMAGES OR OTHER
// LIABILITY, WHETHER IN AN ACTION OF CONTRACT, TORT OR OTHERWISE, ARISING FROM,
// OUT OF OR IN CONNECTION WITH THE SOFTWARE OR THE USE OR OTHER DEALINGS IN
// THE SOFTWARE.

package tests

import (
	"sync"
	"testing"
	"time"

	"golang.org/x/exp/maps"

	"go.temporal.io/server/common/dynamicconfig"
	"go.temporal.io/server/common/persistence/visibility"
)

const NamespaceCacheRefreshInterval = time.Second

var (
	// Override values for dynamic configs
	staticOverrides = map[dynamicconfig.Key]any{
<<<<<<< HEAD
		dynamicconfig.FrontendRPS:                                         3000,
		dynamicconfig.FrontendMaxNamespaceVisibilityRPSPerInstance:        50,
		dynamicconfig.FrontendMaxNamespaceVisibilityBurstRatioPerInstance: 1,
		dynamicconfig.ReplicationTaskProcessorErrorRetryMaxAttempts:       1,
		dynamicconfig.SecondaryVisibilityWritingMode:                      visibility.SecondaryVisibilityWritingModeOff,
		dynamicconfig.WorkflowTaskHeartbeatTimeout:                        5 * time.Second,
		dynamicconfig.ReplicationTaskFetcherAggregationInterval:           200 * time.Millisecond,
		dynamicconfig.ReplicationTaskFetcherErrorRetryWait:                50 * time.Millisecond,
		dynamicconfig.ReplicationTaskProcessorErrorRetryWait:              time.Millisecond,
		dynamicconfig.ClusterMetadataRefreshInterval:                      100 * time.Millisecond,
		dynamicconfig.NamespaceCacheRefreshInterval:                       NamespaceCacheRefreshInterval,
		dynamicconfig.FrontendEnableUpdateWorkflowExecution:               true,
		dynamicconfig.FrontendEnableUpdateWorkflowExecutionAsyncAccepted:  true,
		dynamicconfig.FrontendAccessHistoryFraction:                       0.5,
		dynamicconfig.ReplicationEnableUpdateWithNewTaskMerge:             true,
		dynamicconfig.ValidateUTF8SampleRPCRequest:                        1.0,
		dynamicconfig.ValidateUTF8SampleRPCResponse:                       1.0,
		dynamicconfig.ValidateUTF8SamplePersistence:                       1.0,
		dynamicconfig.ValidateUTF8FailRPCRequest:                          true,
		dynamicconfig.ValidateUTF8FailRPCResponse:                         true,
		dynamicconfig.ValidateUTF8FailPersistence:                         true,
		dynamicconfig.EnableWorkflowExecutionTimeoutTimer:                 true,
		dynamicconfig.ShardUpdateMinInterval:                              1 * time.Second,
=======
		dynamicconfig.FrontendRPS.Key():                                         3000,
		dynamicconfig.FrontendMaxNamespaceVisibilityRPSPerInstance.Key():        50,
		dynamicconfig.FrontendMaxNamespaceVisibilityBurstRatioPerInstance.Key(): 1,
		dynamicconfig.ReplicationTaskProcessorErrorRetryMaxAttempts.Key():       1,
		dynamicconfig.SecondaryVisibilityWritingMode.Key():                      visibility.SecondaryVisibilityWritingModeOff,
		dynamicconfig.WorkflowTaskHeartbeatTimeout.Key():                        5 * time.Second,
		dynamicconfig.ReplicationTaskFetcherAggregationInterval.Key():           200 * time.Millisecond,
		dynamicconfig.ReplicationTaskFetcherErrorRetryWait.Key():                50 * time.Millisecond,
		dynamicconfig.ReplicationTaskProcessorErrorRetryWait.Key():              time.Millisecond,
		dynamicconfig.ClusterMetadataRefreshInterval.Key():                      100 * time.Millisecond,
		dynamicconfig.NamespaceCacheRefreshInterval.Key():                       NamespaceCacheRefreshInterval,
		dynamicconfig.FrontendEnableUpdateWorkflowExecution.Key():               true,
		dynamicconfig.FrontendEnableUpdateWorkflowExecutionAsyncAccepted.Key():  true,
		dynamicconfig.FrontendAccessHistoryFraction.Key():                       0.5,
		dynamicconfig.ReplicationEnableUpdateWithNewTaskMerge.Key():             true,
		dynamicconfig.ValidateUTF8SampleRPCRequest.Key():                        1.0,
		dynamicconfig.ValidateUTF8SampleRPCResponse.Key():                       1.0,
		dynamicconfig.ValidateUTF8SamplePersistence.Key():                       1.0,
		dynamicconfig.ValidateUTF8FailRPCRequest.Key():                          true,
		dynamicconfig.ValidateUTF8FailRPCResponse.Key():                         true,
		dynamicconfig.ValidateUTF8FailPersistence.Key():                         true,
		dynamicconfig.EnableWorkflowExecutionTimeoutTimer.Key():                 true,
>>>>>>> 3dcf0e40
	}
)

type dcClient struct {
	sync.RWMutex
	overrides map[dynamicconfig.Key]any
	fallback  dynamicconfig.Client
}

func (d *dcClient) getRawValue(name dynamicconfig.Key) (any, bool) {
	d.RLock()
	defer d.RUnlock()
	v, ok := d.overrides[name]
	return v, ok
}

func (d *dcClient) GetValue(name dynamicconfig.Key) []dynamicconfig.ConstrainedValue {
	if val, ok := d.getRawValue(name); ok {
		return []dynamicconfig.ConstrainedValue{{Value: val}}
	}
	return d.fallback.GetValue(name)
}

// OverrideValue overrides a value for the duration of a test. Once the test completes
// the previous value (if any) will be restored
func (d *dcClient) OverrideValue(t *testing.T, setting dynamicconfig.GenericSetting, value any) {
	d.OverrideValueByKey(t, setting.Key(), value)
}

func (d *dcClient) OverrideValueByKey(t *testing.T, name dynamicconfig.Key, value any) {
	d.Lock()
	defer d.Unlock()
	priorValue, existed := d.overrides[name]
	d.overrides[name] = value

	t.Cleanup(func() {
		d.Lock()
		defer d.Unlock()

		if existed {
			d.overrides[name] = priorValue
		} else {
			delete(d.overrides, name)
		}
	})
}

func (d *dcClient) RemoveOverride(setting dynamicconfig.GenericSetting) {
	d.Lock()
	defer d.Unlock()
	delete(d.overrides, setting.Key())
}

// newTestDCClient - returns a dynamic config client for functional testing
func newTestDCClient(fallback dynamicconfig.Client) *dcClient {
	return &dcClient{
		overrides: maps.Clone(staticOverrides),
		fallback:  fallback,
	}
}<|MERGE_RESOLUTION|>--- conflicted
+++ resolved
@@ -40,31 +40,6 @@
 var (
 	// Override values for dynamic configs
 	staticOverrides = map[dynamicconfig.Key]any{
-<<<<<<< HEAD
-		dynamicconfig.FrontendRPS:                                         3000,
-		dynamicconfig.FrontendMaxNamespaceVisibilityRPSPerInstance:        50,
-		dynamicconfig.FrontendMaxNamespaceVisibilityBurstRatioPerInstance: 1,
-		dynamicconfig.ReplicationTaskProcessorErrorRetryMaxAttempts:       1,
-		dynamicconfig.SecondaryVisibilityWritingMode:                      visibility.SecondaryVisibilityWritingModeOff,
-		dynamicconfig.WorkflowTaskHeartbeatTimeout:                        5 * time.Second,
-		dynamicconfig.ReplicationTaskFetcherAggregationInterval:           200 * time.Millisecond,
-		dynamicconfig.ReplicationTaskFetcherErrorRetryWait:                50 * time.Millisecond,
-		dynamicconfig.ReplicationTaskProcessorErrorRetryWait:              time.Millisecond,
-		dynamicconfig.ClusterMetadataRefreshInterval:                      100 * time.Millisecond,
-		dynamicconfig.NamespaceCacheRefreshInterval:                       NamespaceCacheRefreshInterval,
-		dynamicconfig.FrontendEnableUpdateWorkflowExecution:               true,
-		dynamicconfig.FrontendEnableUpdateWorkflowExecutionAsyncAccepted:  true,
-		dynamicconfig.FrontendAccessHistoryFraction:                       0.5,
-		dynamicconfig.ReplicationEnableUpdateWithNewTaskMerge:             true,
-		dynamicconfig.ValidateUTF8SampleRPCRequest:                        1.0,
-		dynamicconfig.ValidateUTF8SampleRPCResponse:                       1.0,
-		dynamicconfig.ValidateUTF8SamplePersistence:                       1.0,
-		dynamicconfig.ValidateUTF8FailRPCRequest:                          true,
-		dynamicconfig.ValidateUTF8FailRPCResponse:                         true,
-		dynamicconfig.ValidateUTF8FailPersistence:                         true,
-		dynamicconfig.EnableWorkflowExecutionTimeoutTimer:                 true,
-		dynamicconfig.ShardUpdateMinInterval:                              1 * time.Second,
-=======
 		dynamicconfig.FrontendRPS.Key():                                         3000,
 		dynamicconfig.FrontendMaxNamespaceVisibilityRPSPerInstance.Key():        50,
 		dynamicconfig.FrontendMaxNamespaceVisibilityBurstRatioPerInstance.Key(): 1,
@@ -87,7 +62,7 @@
 		dynamicconfig.ValidateUTF8FailRPCResponse.Key():                         true,
 		dynamicconfig.ValidateUTF8FailPersistence.Key():                         true,
 		dynamicconfig.EnableWorkflowExecutionTimeoutTimer.Key():                 true,
->>>>>>> 3dcf0e40
+		dynamicconfig.ShardUpdateMinInterval.Key():                              1 * time.Second,
 	}
 )
 
