// The MIT License
//
// Copyright (c) 2020 Temporal Technologies Inc.  All rights reserved.
//
// Copyright (c) 2020 Uber Technologies, Inc.
//
// Permission is hereby granted, free of charge, to any person obtaining a copy
// of this software and associated documentation files (the "Software"), to deal
// in the Software without restriction, including without limitation the rights
// to use, copy, modify, merge, publish, distribute, sublicense, and/or sell
// copies of the Software, and to permit persons to whom the Software is
// furnished to do so, subject to the following conditions:
//
// The above copyright notice and this permission notice shall be included in
// all copies or substantial portions of the Software.
//
// THE SOFTWARE IS PROVIDED "AS IS", WITHOUT WARRANTY OF ANY KIND, EXPRESS OR
// IMPLIED, INCLUDING BUT NOT LIMITED TO THE WARRANTIES OF MERCHANTABILITY,
// FITNESS FOR A PARTICULAR PURPOSE AND NONINFRINGEMENT. IN NO EVENT SHALL THE
// AUTHORS OR COPYRIGHT HOLDERS BE LIABLE FOR ANY CLAIM, DAMAGES OR OTHER
// LIABILITY, WHETHER IN AN ACTION OF CONTRACT, TORT OR OTHERWISE, ARISING FROM,
// OUT OF OR IN CONNECTION WITH THE SOFTWARE OR THE USE OR OTHER DEALINGS IN
// THE SOFTWARE.

// Code generated by cmd/tools/rpcwrappers. DO NOT EDIT.

package matching

import (
	"context"

	"go.temporal.io/server/api/matchingservice/v1"
	"google.golang.org/grpc"

	"go.temporal.io/server/common/backoff"
)

func (c *retryableClient) AddActivityTask(
	ctx context.Context,
	request *matchingservice.AddActivityTaskRequest,
	opts ...grpc.CallOption,
) (*matchingservice.AddActivityTaskResponse, error) {
	var resp *matchingservice.AddActivityTaskResponse
	op := func(ctx context.Context) error {
		var err error
		resp, err = c.client.AddActivityTask(ctx, request, opts...)
		return err
	}
	err := backoff.ThrottleRetryContext(ctx, op, c.policy, c.isRetryable)
	return resp, err
}

func (c *retryableClient) AddWorkflowTask(
	ctx context.Context,
	request *matchingservice.AddWorkflowTaskRequest,
	opts ...grpc.CallOption,
) (*matchingservice.AddWorkflowTaskResponse, error) {
	var resp *matchingservice.AddWorkflowTaskResponse
	op := func(ctx context.Context) error {
		var err error
		resp, err = c.client.AddWorkflowTask(ctx, request, opts...)
		return err
	}
	err := backoff.ThrottleRetryContext(ctx, op, c.policy, c.isRetryable)
	return resp, err
}

func (c *retryableClient) ApplyTaskQueueUserDataReplicationEvent(
	ctx context.Context,
	request *matchingservice.ApplyTaskQueueUserDataReplicationEventRequest,
	opts ...grpc.CallOption,
) (*matchingservice.ApplyTaskQueueUserDataReplicationEventResponse, error) {
	var resp *matchingservice.ApplyTaskQueueUserDataReplicationEventResponse
	op := func(ctx context.Context) error {
		var err error
		resp, err = c.client.ApplyTaskQueueUserDataReplicationEvent(ctx, request, opts...)
		return err
	}
	err := backoff.ThrottleRetryContext(ctx, op, c.policy, c.isRetryable)
	return resp, err
}

func (c *retryableClient) CancelOutstandingPoll(
	ctx context.Context,
	request *matchingservice.CancelOutstandingPollRequest,
	opts ...grpc.CallOption,
) (*matchingservice.CancelOutstandingPollResponse, error) {
	var resp *matchingservice.CancelOutstandingPollResponse
	op := func(ctx context.Context) error {
		var err error
		resp, err = c.client.CancelOutstandingPoll(ctx, request, opts...)
		return err
	}
	err := backoff.ThrottleRetryContext(ctx, op, c.policy, c.isRetryable)
	return resp, err
}

func (c *retryableClient) CreateNexusIncomingService(
	ctx context.Context,
	request *matchingservice.CreateNexusIncomingServiceRequest,
	opts ...grpc.CallOption,
) (*matchingservice.CreateNexusIncomingServiceResponse, error) {
	var resp *matchingservice.CreateNexusIncomingServiceResponse
	op := func(ctx context.Context) error {
		var err error
		resp, err = c.client.CreateNexusIncomingService(ctx, request, opts...)
		return err
	}
	err := backoff.ThrottleRetryContext(ctx, op, c.policy, c.isRetryable)
	return resp, err
}

func (c *retryableClient) DeleteNexusIncomingService(
	ctx context.Context,
	request *matchingservice.DeleteNexusIncomingServiceRequest,
	opts ...grpc.CallOption,
) (*matchingservice.DeleteNexusIncomingServiceResponse, error) {
	var resp *matchingservice.DeleteNexusIncomingServiceResponse
	op := func(ctx context.Context) error {
		var err error
		resp, err = c.client.DeleteNexusIncomingService(ctx, request, opts...)
		return err
	}
	err := backoff.ThrottleRetryContext(ctx, op, c.policy, c.isRetryable)
	return resp, err
}

func (c *retryableClient) DescribeTaskQueue(
	ctx context.Context,
	request *matchingservice.DescribeTaskQueueRequest,
	opts ...grpc.CallOption,
) (*matchingservice.DescribeTaskQueueResponse, error) {
	var resp *matchingservice.DescribeTaskQueueResponse
	op := func(ctx context.Context) error {
		var err error
		resp, err = c.client.DescribeTaskQueue(ctx, request, opts...)
		return err
	}
	err := backoff.ThrottleRetryContext(ctx, op, c.policy, c.isRetryable)
	return resp, err
}

<<<<<<< HEAD
func (c *retryableClient) DispatchNexusTask(
	ctx context.Context,
	request *matchingservice.DispatchNexusTaskRequest,
	opts ...grpc.CallOption,
) (*matchingservice.DispatchNexusTaskResponse, error) {
	var resp *matchingservice.DispatchNexusTaskResponse
	op := func(ctx context.Context) error {
		var err error
		resp, err = c.client.DispatchNexusTask(ctx, request, opts...)
=======
func (c *retryableClient) DescribeTaskQueuePartition(
	ctx context.Context,
	request *matchingservice.DescribeTaskQueuePartitionRequest,
	opts ...grpc.CallOption,
) (*matchingservice.DescribeTaskQueuePartitionResponse, error) {
	var resp *matchingservice.DescribeTaskQueuePartitionResponse
	op := func(ctx context.Context) error {
		var err error
		resp, err = c.client.DescribeTaskQueuePartition(ctx, request, opts...)
>>>>>>> 4da7e4c9
		return err
	}
	err := backoff.ThrottleRetryContext(ctx, op, c.policy, c.isRetryable)
	return resp, err
}

func (c *retryableClient) ForceUnloadTaskQueue(
	ctx context.Context,
	request *matchingservice.ForceUnloadTaskQueueRequest,
	opts ...grpc.CallOption,
) (*matchingservice.ForceUnloadTaskQueueResponse, error) {
	var resp *matchingservice.ForceUnloadTaskQueueResponse
	op := func(ctx context.Context) error {
		var err error
		resp, err = c.client.ForceUnloadTaskQueue(ctx, request, opts...)
		return err
	}
	err := backoff.ThrottleRetryContext(ctx, op, c.policy, c.isRetryable)
	return resp, err
}

func (c *retryableClient) GetBuildIdTaskQueueMapping(
	ctx context.Context,
	request *matchingservice.GetBuildIdTaskQueueMappingRequest,
	opts ...grpc.CallOption,
) (*matchingservice.GetBuildIdTaskQueueMappingResponse, error) {
	var resp *matchingservice.GetBuildIdTaskQueueMappingResponse
	op := func(ctx context.Context) error {
		var err error
		resp, err = c.client.GetBuildIdTaskQueueMapping(ctx, request, opts...)
		return err
	}
	err := backoff.ThrottleRetryContext(ctx, op, c.policy, c.isRetryable)
	return resp, err
}

func (c *retryableClient) GetTaskQueueUserData(
	ctx context.Context,
	request *matchingservice.GetTaskQueueUserDataRequest,
	opts ...grpc.CallOption,
) (*matchingservice.GetTaskQueueUserDataResponse, error) {
	var resp *matchingservice.GetTaskQueueUserDataResponse
	op := func(ctx context.Context) error {
		var err error
		resp, err = c.client.GetTaskQueueUserData(ctx, request, opts...)
		return err
	}
	err := backoff.ThrottleRetryContext(ctx, op, c.policy, c.isRetryable)
	return resp, err
}

func (c *retryableClient) GetWorkerBuildIdCompatibility(
	ctx context.Context,
	request *matchingservice.GetWorkerBuildIdCompatibilityRequest,
	opts ...grpc.CallOption,
) (*matchingservice.GetWorkerBuildIdCompatibilityResponse, error) {
	var resp *matchingservice.GetWorkerBuildIdCompatibilityResponse
	op := func(ctx context.Context) error {
		var err error
		resp, err = c.client.GetWorkerBuildIdCompatibility(ctx, request, opts...)
		return err
	}
	err := backoff.ThrottleRetryContext(ctx, op, c.policy, c.isRetryable)
	return resp, err
}

<<<<<<< HEAD
func (c *retryableClient) ListNexusIncomingServices(
	ctx context.Context,
	request *matchingservice.ListNexusIncomingServicesRequest,
	opts ...grpc.CallOption,
) (*matchingservice.ListNexusIncomingServicesResponse, error) {
	var resp *matchingservice.ListNexusIncomingServicesResponse
	op := func(ctx context.Context) error {
		var err error
		resp, err = c.client.ListNexusIncomingServices(ctx, request, opts...)
=======
func (c *retryableClient) GetWorkerVersioningRules(
	ctx context.Context,
	request *matchingservice.GetWorkerVersioningRulesRequest,
	opts ...grpc.CallOption,
) (*matchingservice.GetWorkerVersioningRulesResponse, error) {
	var resp *matchingservice.GetWorkerVersioningRulesResponse
	op := func(ctx context.Context) error {
		var err error
		resp, err = c.client.GetWorkerVersioningRules(ctx, request, opts...)
>>>>>>> 4da7e4c9
		return err
	}
	err := backoff.ThrottleRetryContext(ctx, op, c.policy, c.isRetryable)
	return resp, err
}

func (c *retryableClient) ListTaskQueuePartitions(
	ctx context.Context,
	request *matchingservice.ListTaskQueuePartitionsRequest,
	opts ...grpc.CallOption,
) (*matchingservice.ListTaskQueuePartitionsResponse, error) {
	var resp *matchingservice.ListTaskQueuePartitionsResponse
	op := func(ctx context.Context) error {
		var err error
		resp, err = c.client.ListTaskQueuePartitions(ctx, request, opts...)
		return err
	}
	err := backoff.ThrottleRetryContext(ctx, op, c.policy, c.isRetryable)
	return resp, err
}

func (c *retryableClient) PollActivityTaskQueue(
	ctx context.Context,
	request *matchingservice.PollActivityTaskQueueRequest,
	opts ...grpc.CallOption,
) (*matchingservice.PollActivityTaskQueueResponse, error) {
	var resp *matchingservice.PollActivityTaskQueueResponse
	op := func(ctx context.Context) error {
		var err error
		resp, err = c.client.PollActivityTaskQueue(ctx, request, opts...)
		return err
	}
	err := backoff.ThrottleRetryContext(ctx, op, c.policy, c.isRetryable)
	return resp, err
}

func (c *retryableClient) PollNexusTaskQueue(
	ctx context.Context,
	request *matchingservice.PollNexusTaskQueueRequest,
	opts ...grpc.CallOption,
) (*matchingservice.PollNexusTaskQueueResponse, error) {
	var resp *matchingservice.PollNexusTaskQueueResponse
	op := func(ctx context.Context) error {
		var err error
		resp, err = c.client.PollNexusTaskQueue(ctx, request, opts...)
		return err
	}
	err := backoff.ThrottleRetryContext(ctx, op, c.policy, c.isRetryable)
	return resp, err
}

func (c *retryableClient) PollWorkflowTaskQueue(
	ctx context.Context,
	request *matchingservice.PollWorkflowTaskQueueRequest,
	opts ...grpc.CallOption,
) (*matchingservice.PollWorkflowTaskQueueResponse, error) {
	var resp *matchingservice.PollWorkflowTaskQueueResponse
	op := func(ctx context.Context) error {
		var err error
		resp, err = c.client.PollWorkflowTaskQueue(ctx, request, opts...)
		return err
	}
	err := backoff.ThrottleRetryContext(ctx, op, c.policy, c.isRetryable)
	return resp, err
}

func (c *retryableClient) QueryWorkflow(
	ctx context.Context,
	request *matchingservice.QueryWorkflowRequest,
	opts ...grpc.CallOption,
) (*matchingservice.QueryWorkflowResponse, error) {
	var resp *matchingservice.QueryWorkflowResponse
	op := func(ctx context.Context) error {
		var err error
		resp, err = c.client.QueryWorkflow(ctx, request, opts...)
		return err
	}
	err := backoff.ThrottleRetryContext(ctx, op, c.policy, c.isRetryable)
	return resp, err
}

func (c *retryableClient) ReplicateTaskQueueUserData(
	ctx context.Context,
	request *matchingservice.ReplicateTaskQueueUserDataRequest,
	opts ...grpc.CallOption,
) (*matchingservice.ReplicateTaskQueueUserDataResponse, error) {
	var resp *matchingservice.ReplicateTaskQueueUserDataResponse
	op := func(ctx context.Context) error {
		var err error
		resp, err = c.client.ReplicateTaskQueueUserData(ctx, request, opts...)
		return err
	}
	err := backoff.ThrottleRetryContext(ctx, op, c.policy, c.isRetryable)
	return resp, err
}

func (c *retryableClient) RespondNexusTaskCompleted(
	ctx context.Context,
	request *matchingservice.RespondNexusTaskCompletedRequest,
	opts ...grpc.CallOption,
) (*matchingservice.RespondNexusTaskCompletedResponse, error) {
	var resp *matchingservice.RespondNexusTaskCompletedResponse
	op := func(ctx context.Context) error {
		var err error
		resp, err = c.client.RespondNexusTaskCompleted(ctx, request, opts...)
		return err
	}
	err := backoff.ThrottleRetryContext(ctx, op, c.policy, c.isRetryable)
	return resp, err
}

func (c *retryableClient) RespondNexusTaskFailed(
	ctx context.Context,
	request *matchingservice.RespondNexusTaskFailedRequest,
	opts ...grpc.CallOption,
) (*matchingservice.RespondNexusTaskFailedResponse, error) {
	var resp *matchingservice.RespondNexusTaskFailedResponse
	op := func(ctx context.Context) error {
		var err error
		resp, err = c.client.RespondNexusTaskFailed(ctx, request, opts...)
		return err
	}
	err := backoff.ThrottleRetryContext(ctx, op, c.policy, c.isRetryable)
	return resp, err
}

func (c *retryableClient) RespondQueryTaskCompleted(
	ctx context.Context,
	request *matchingservice.RespondQueryTaskCompletedRequest,
	opts ...grpc.CallOption,
) (*matchingservice.RespondQueryTaskCompletedResponse, error) {
	var resp *matchingservice.RespondQueryTaskCompletedResponse
	op := func(ctx context.Context) error {
		var err error
		resp, err = c.client.RespondQueryTaskCompleted(ctx, request, opts...)
		return err
	}
	err := backoff.ThrottleRetryContext(ctx, op, c.policy, c.isRetryable)
	return resp, err
}

func (c *retryableClient) UpdateNexusIncomingService(
	ctx context.Context,
	request *matchingservice.UpdateNexusIncomingServiceRequest,
	opts ...grpc.CallOption,
) (*matchingservice.UpdateNexusIncomingServiceResponse, error) {
	var resp *matchingservice.UpdateNexusIncomingServiceResponse
	op := func(ctx context.Context) error {
		var err error
		resp, err = c.client.UpdateNexusIncomingService(ctx, request, opts...)
		return err
	}
	err := backoff.ThrottleRetryContext(ctx, op, c.policy, c.isRetryable)
	return resp, err
}

func (c *retryableClient) UpdateTaskQueueUserData(
	ctx context.Context,
	request *matchingservice.UpdateTaskQueueUserDataRequest,
	opts ...grpc.CallOption,
) (*matchingservice.UpdateTaskQueueUserDataResponse, error) {
	var resp *matchingservice.UpdateTaskQueueUserDataResponse
	op := func(ctx context.Context) error {
		var err error
		resp, err = c.client.UpdateTaskQueueUserData(ctx, request, opts...)
		return err
	}
	err := backoff.ThrottleRetryContext(ctx, op, c.policy, c.isRetryable)
	return resp, err
}

func (c *retryableClient) UpdateWorkerBuildIdCompatibility(
	ctx context.Context,
	request *matchingservice.UpdateWorkerBuildIdCompatibilityRequest,
	opts ...grpc.CallOption,
) (*matchingservice.UpdateWorkerBuildIdCompatibilityResponse, error) {
	var resp *matchingservice.UpdateWorkerBuildIdCompatibilityResponse
	op := func(ctx context.Context) error {
		var err error
		resp, err = c.client.UpdateWorkerBuildIdCompatibility(ctx, request, opts...)
		return err
	}
	err := backoff.ThrottleRetryContext(ctx, op, c.policy, c.isRetryable)
	return resp, err
}

func (c *retryableClient) UpdateWorkerVersioningRules(
	ctx context.Context,
	request *matchingservice.UpdateWorkerVersioningRulesRequest,
	opts ...grpc.CallOption,
) (*matchingservice.UpdateWorkerVersioningRulesResponse, error) {
	var resp *matchingservice.UpdateWorkerVersioningRulesResponse
	op := func(ctx context.Context) error {
		var err error
		resp, err = c.client.UpdateWorkerVersioningRules(ctx, request, opts...)
		return err
	}
	err := backoff.ThrottleRetryContext(ctx, op, c.policy, c.isRetryable)
	return resp, err
}<|MERGE_RESOLUTION|>--- conflicted
+++ resolved
@@ -140,7 +140,21 @@
 	return resp, err
 }
 
-<<<<<<< HEAD
+func (c *retryableClient) DescribeTaskQueuePartition(
+	ctx context.Context,
+	request *matchingservice.DescribeTaskQueuePartitionRequest,
+	opts ...grpc.CallOption,
+) (*matchingservice.DescribeTaskQueuePartitionResponse, error) {
+	var resp *matchingservice.DescribeTaskQueuePartitionResponse
+	op := func(ctx context.Context) error {
+		var err error
+		resp, err = c.client.DescribeTaskQueuePartition(ctx, request, opts...)
+		return err
+	}
+	err := backoff.ThrottleRetryContext(ctx, op, c.policy, c.isRetryable)
+	return resp, err
+}
+
 func (c *retryableClient) DispatchNexusTask(
 	ctx context.Context,
 	request *matchingservice.DispatchNexusTaskRequest,
@@ -150,17 +164,6 @@
 	op := func(ctx context.Context) error {
 		var err error
 		resp, err = c.client.DispatchNexusTask(ctx, request, opts...)
-=======
-func (c *retryableClient) DescribeTaskQueuePartition(
-	ctx context.Context,
-	request *matchingservice.DescribeTaskQueuePartitionRequest,
-	opts ...grpc.CallOption,
-) (*matchingservice.DescribeTaskQueuePartitionResponse, error) {
-	var resp *matchingservice.DescribeTaskQueuePartitionResponse
-	op := func(ctx context.Context) error {
-		var err error
-		resp, err = c.client.DescribeTaskQueuePartition(ctx, request, opts...)
->>>>>>> 4da7e4c9
 		return err
 	}
 	err := backoff.ThrottleRetryContext(ctx, op, c.policy, c.isRetryable)
@@ -227,7 +230,21 @@
 	return resp, err
 }
 
-<<<<<<< HEAD
+func (c *retryableClient) GetWorkerVersioningRules(
+	ctx context.Context,
+	request *matchingservice.GetWorkerVersioningRulesRequest,
+	opts ...grpc.CallOption,
+) (*matchingservice.GetWorkerVersioningRulesResponse, error) {
+	var resp *matchingservice.GetWorkerVersioningRulesResponse
+	op := func(ctx context.Context) error {
+		var err error
+		resp, err = c.client.GetWorkerVersioningRules(ctx, request, opts...)
+		return err
+	}
+	err := backoff.ThrottleRetryContext(ctx, op, c.policy, c.isRetryable)
+	return resp, err
+}
+
 func (c *retryableClient) ListNexusIncomingServices(
 	ctx context.Context,
 	request *matchingservice.ListNexusIncomingServicesRequest,
@@ -237,17 +254,6 @@
 	op := func(ctx context.Context) error {
 		var err error
 		resp, err = c.client.ListNexusIncomingServices(ctx, request, opts...)
-=======
-func (c *retryableClient) GetWorkerVersioningRules(
-	ctx context.Context,
-	request *matchingservice.GetWorkerVersioningRulesRequest,
-	opts ...grpc.CallOption,
-) (*matchingservice.GetWorkerVersioningRulesResponse, error) {
-	var resp *matchingservice.GetWorkerVersioningRulesResponse
-	op := func(ctx context.Context) error {
-		var err error
-		resp, err = c.client.GetWorkerVersioningRules(ctx, request, opts...)
->>>>>>> 4da7e4c9
 		return err
 	}
 	err := backoff.ThrottleRetryContext(ctx, op, c.policy, c.isRetryable)
